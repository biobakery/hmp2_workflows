--- conflicted
+++ resolved
@@ -134,16 +134,7 @@
             ## be different. We need to account for this and create a map 
             ## of the 'universal ID' back to the specific file it references
             id_cols = conf['metadata_id_mappings'][data_type]
-<<<<<<< HEAD
-            seq_fname_map = dcc.create_seq_fname_map(data_type, input_files, tags=['_1_sequence',
-                                                                                   '_2_sequence',
-                                                                                   '_C18_neg',
-                                                                                   '_C8_pos',
-                                                                                   '_HILIC_neg',
-                                                                                   '_HILIC_pos'])
-=======
             seq_fname_map = dcc.create_seq_fname_map(data_type, input_files, tags=tags)
->>>>>>> c9f4459e
  
             sample_ids = seq_fname_map.keys()
             dtype_name = data_type_mapping.get(data_type)
