--- conflicted
+++ resolved
@@ -119,14 +119,9 @@
         for data_type in data_files:
             dtype_metadata = conf.get(data_type)
 
-<<<<<<< HEAD
             input_files = data_files[data_type]['input']
             output = data_files.get(data_type, {}).get('output', {})
             output_files = output.get('abundance_matrix')
-=======
-            input_files = data_files.get(data_type, {}).get('input')
-            output_files = data_files.get(data_type, {}).get('output')
->>>>>>> a8d699e8
             md5sums_file = data_files.get(data_type).get('md5sums_file')
 
             if md5sums_file:
@@ -246,13 +241,6 @@
                                                                        conf.get(data_type),
                                                                        row)
                         elif data_type == "HG":
-<<<<<<< HEAD
-                            host_variants_file = output['host_variant_calls']
-                            host_variants_fname = os.path.basename(host_variants_file)
-                            host_variants_md5 = md5sums_map.get(host_variants_fname)
-
-=======
->>>>>>> a8d699e8
                             dcc_prep =  dcc.crud_host_seq_prep(dcc_sample,
                                                                conf.get('data_study'),
                                                                data_type,
@@ -346,11 +334,7 @@
                             dcc_output_objs = []
 
                             for output_file in seq_out_files:
-<<<<<<< HEAD
                                 dcc_parent_obj = input_dcc_objs[-1]
-=======
-                                dcc_parent_obj = input_dcc_objs[1]
->>>>>>> a8d699e8
 
                                 output_filename = os.path.basename(output_file)
                                 output_md5sum = md5sums_map.get(output_filename)
