--- conflicted
+++ resolved
@@ -1489,11 +1489,7 @@
     req_metadata['study'] = study_id
     req_metadata['comment'] = "IBDMDB"
 
-<<<<<<< HEAD
-    if dtype_abbrev == "MPX" and not 'pride_id' in req_metadata:
-=======
     if dtype_abbrev == "MPX" and 'pride_id' not in req_metadata:
->>>>>>> c96ab965
         req_metadata['pride_id'] = 'NA'
 
     fields_to_update = get_fields_to_update(req_metadata, microbiome_prep)
